--- conflicted
+++ resolved
@@ -3,11 +3,7 @@
 from algorithms.groupDRO import GroupDRO
 from algorithms.deepCORAL import DeepCORAL
 from algorithms.IRM import IRM
-<<<<<<< HEAD
-from algorithms.MAML import MAML
-=======
 from algorithms.metalearning import MAML, ANIL
->>>>>>> 592cf4e6
 from configs.supported import algo_log_metrics, losses
 
 def initialize_algorithm(config, datasets, train_grouper):
@@ -78,8 +74,6 @@
             loss=loss,
             metric=metric,
             n_train_steps=n_train_steps)
-<<<<<<< HEAD
-=======
     elif config.algorithm=='ANIL':
         algorithm = ANIL(
             config=config,
@@ -88,7 +82,6 @@
             loss=loss,
             metric=metric,
             n_train_steps=n_train_steps)
->>>>>>> 592cf4e6
     else:
         raise ValueError(f"Algorithm {config.algorithm} not recognized")
 
