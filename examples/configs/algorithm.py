--- conflicted
+++ resolved
@@ -30,9 +30,6 @@
         'train_loader': 'standard',
         'uniform_over_groups': False,
         'eval_loader': 'standard',
-<<<<<<< HEAD
-        'maml_first_order': False
-=======
         'maml_first_order': True,
         'metalearning_kwargs': {
             'n_adapt_steps': 5,
@@ -49,6 +46,5 @@
             'n_eval_examples': 16,
             'n_groups_task': 1
         }
->>>>>>> 592cf4e6
     },
 }