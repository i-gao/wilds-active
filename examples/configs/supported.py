import torch.nn as nn
import torch
import sys, os

# metrics
from wilds.common.metrics.loss import ElementwiseLoss, Loss, MultiTaskLoss
from wilds.common.metrics.all_metrics import Accuracy, MultiTaskAccuracy, MSE, multiclass_logits_to_pred, binary_logits_to_pred

losses = {
    'cross_entropy': ElementwiseLoss(loss_fn=nn.CrossEntropyLoss(reduction='none')),
    'lm_cross_entropy': MultiTaskLoss(loss_fn=nn.CrossEntropyLoss(reduction='none')),
    'mse': MSE(name='loss'),
    'multitask_bce': MultiTaskLoss(loss_fn=nn.BCEWithLogitsLoss(reduction='none')),
}

algo_log_metrics = {
    'accuracy': Accuracy(prediction_fn=multiclass_logits_to_pred),
    'mse': MSE(),
    'multitask_accuracy': MultiTaskAccuracy(prediction_fn=multiclass_logits_to_pred),
    'multitask_binary_accuracy': MultiTaskAccuracy(prediction_fn=binary_logits_to_pred),
    None: None,
}

process_outputs_functions = {
    'binary_logits_to_pred': binary_logits_to_pred,
    'multiclass_logits_to_pred': multiclass_logits_to_pred,
    None: None,
}

# see initialize_*() functions for correspondence
transforms = ['bert', 'image_base', 'image_resize_and_center_crop', 'poverty_train']
models = ['resnet18_ms', 'resnet50', 'resnet34', 'wideresnet50',
         'densenet121', 'bert-base-uncased', 'distilbert-base-uncased',
         'gin-virtual', 'logistic_regression', 'code-gpt-py']
<<<<<<< HEAD
algorithms = ['ERM', 'groupDRO', 'deepCORAL', 'IRM', 'MAML']
=======
algorithms = ['ERM', 'groupDRO', 'deepCORAL', 'IRM', 'MAML', 'ANIL']
>>>>>>> 592cf4e6
optimizers = ['SGD', 'Adam', 'AdamW']
schedulers = ['linear_schedule_with_warmup', 'ReduceLROnPlateau', 'StepLR']
selection_functions = [
    'random', 'uncertainty', 'uncertainty_fixed', 
    'highest_loss', 'confidently_incorrect', 'approximate_lookahead'
]
few_shot_algorithms = ['finetune', 'linear_probe']<|MERGE_RESOLUTION|>--- conflicted
+++ resolved
@@ -32,11 +32,7 @@
 models = ['resnet18_ms', 'resnet50', 'resnet34', 'wideresnet50',
          'densenet121', 'bert-base-uncased', 'distilbert-base-uncased',
          'gin-virtual', 'logistic_regression', 'code-gpt-py']
-<<<<<<< HEAD
-algorithms = ['ERM', 'groupDRO', 'deepCORAL', 'IRM', 'MAML']
-=======
 algorithms = ['ERM', 'groupDRO', 'deepCORAL', 'IRM', 'MAML', 'ANIL']
->>>>>>> 592cf4e6
 optimizers = ['SGD', 'Adam', 'AdamW']
 schedulers = ['linear_schedule_with_warmup', 'ReduceLROnPlateau', 'StepLR']
 selection_functions = [
