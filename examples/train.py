--- conflicted
+++ resolved
@@ -1,319 +1,249 @@
-import os
-from tqdm import tqdm
-import torch
-from utils import save_model, save_pred, get_pred_prefix, get_model_prefix
-import torch.autograd.profiler as profiler
-from configs.supported import process_outputs_functions
-<<<<<<< HEAD
-import numpy as np
-=======
-from algorithms.metalearning import sample_metalearning_task
->>>>>>> 592cf4e6
-
-from wilds.common.data_loaders import get_train_loader, get_eval_loader
-from wilds.datasets.wilds_dataset import WILDSSubset
-
-<<<<<<< HEAD
-def run_maml_epoch(algorithm, dataset, general_logger, epoch, config, train=False, labeled_set=None):
-=======
-def run_metalearning_epoch(algorithm, dataset, general_logger, epoch, config, train=False, labeled_set=None):
->>>>>>> 592cf4e6
-    if general_logger and dataset['verbose']:
-        general_logger.write(f"\n{dataset['name']}:\n")
-
-    # meta-training on tasks
-    if train: 
-<<<<<<< HEAD
-        for _ in range(config.maml_meta_batch_size):
-            task, adaptation_batch, eval_loader = sample_maml_task(
-                config.maml_k,
-                algorithm.grouper,
-                dataset['dataset'],
-                config.batch_size,
-                config.loader_kwargs,
-                labeled_set=labeled_set
-            )
-            general_logger.write(f'Sampled task {task}\n')
-            algorithm.adapt_task(adaptation_batch, eval_loader)
-        algorithm.meta_update(config.maml_meta_batch_size)
-    
-    # finetune and then evaluate
-    adapt_data = labeled_set['loader'] if labeled_set else dataset['loader']
-    epoch_results = algorithm.evaluate(adapt_data, dataset['loader']) 
-=======
-        algorithm.train()
-        for _ in range(config.metalearning_kwargs.get('meta_batch_size')):
-            task, adaptation_batch, evaluation_batch = sample_metalearning_task(
-                K=config.metalearning_k,
-                M=config.metalearning_kwargs.get('n_eval_examples'),
-                grouper=algorithm.grouper,
-                n_groups_task=config.metalearning_kwargs.get('n_groups_task'),
-                support_set=dataset['dataset'],
-                labeled_set=labeled_set
-            )
-            general_logger.write(f'Sampled task {task}\n')
-            algorithm.adapt_task(adaptation_batch, evaluation_batch)
-    
-    # finetune and then evaluate
-    adapt_data = labeled_set['loader'] if labeled_set else dataset['loader']
-    # need to convert adapt_data -> tensor
-    _, adaptation_batch, _ = sample_metalearning_task(
-        K=config.metalearning_k,
-        M=config.metalearning_kwargs.get('n_eval_examples'),
-        grouper=None,
-        n_groups_task=None,
-        support_set=dataset['dataset'],
-        labeled_set=labeled_set
-    )
-    _, adaptation_batch_groups = algorithm.grouper.metadata_to_group(adaptation_batch[2]).unique(return_counts=True)# TODO: remove
-    general_logger.write(f'Sampled for evaluation batch with groups {adaptation_batch_groups}\n') # TODO: remove
-
-    epoch_results = algorithm.evaluate(adaptation_batch, dataset['loader']) 
->>>>>>> 592cf4e6
-    
-    epoch_y_pred = epoch_results['y_pred'].clone().detach()
-    if config.process_outputs_function is not None:
-        epoch_y_pred = process_outputs_functions[config.process_outputs_function](epoch_y_pred)
-    
-    results, results_str = dataset['dataset'].eval(
-        epoch_y_pred,
-        epoch_results['y_true'],
-        epoch_results['metadata']
-    )
-
-    if config.scheduler_metric_split==dataset['split']:
-        algorithm.step_schedulers(
-            is_epoch=True,
-            metrics=results,
-            log_access=False
-        )
-
-    # log after updating the scheduler in case it needs to access the internal logs
-    if general_logger: log_results(algorithm, dataset, general_logger, epoch, 0)
-    results['epoch'] = epoch
-    dataset['eval_logger'].log(results)
-    if general_logger and dataset['verbose']:
-        general_logger.write('Epoch eval:\n')
-        general_logger.write(results_str)
-    return results, epoch_y_pred
-    
-def run_epoch(algorithm, dataset, general_logger, epoch, config, train):
-    if general_logger and dataset['verbose']:
-        general_logger.write(f"\n{dataset['name']}:\n")
-
-    if train:
-        algorithm.train()
-    else:
-        algorithm.eval()
-
-    # Not preallocating memory is slower
-    # but makes it easier to handle different types of data loaders
-    # (which might not return exactly the same number of examples per epoch)
-    epoch_y_true = []
-    epoch_y_pred = []
-    epoch_metadata = []
-
-    # Using enumerate(iterator) can sometimes leak memory in some environments (!)
-    # so we manually increment batch_idx
-    batch_idx = 0
-    iterator = tqdm(dataset['loader']) if config.progress_bar else dataset['loader']
-
-    for batch in iterator:
-        if train:
-            batch_results = algorithm.update(batch)
-        else:
-            batch_results = algorithm.evaluate(batch)
-
-        # These tensors are already detached, but we need to clone them again
-        # Otherwise they don't get garbage collected properly in some versions
-        # The subsequent detach is just for safety
-        # (they should already be detached in batch_results)
-        epoch_y_true.append(batch_results['y_true'].clone().detach())
-        y_pred = batch_results['y_pred'].clone().detach()
-        if config.process_outputs_function is not None:
-            y_pred = process_outputs_functions[config.process_outputs_function](y_pred)
-        epoch_y_pred.append(y_pred)
-        epoch_metadata.append(batch_results['metadata'].clone().detach())
-
-        if general_logger and train and (batch_idx+1) % config.log_every==0:
-            log_results(algorithm, dataset, general_logger, epoch, batch_idx)
-
-        batch_idx += 1
-
-    epoch_y_pred = torch.cat(epoch_y_pred)
-    epoch_y_true = torch.cat(epoch_y_true)
-    epoch_metadata = torch.cat(epoch_metadata)
-    results, results_str = dataset['dataset'].eval(
-        epoch_y_pred,
-        epoch_y_true,
-        epoch_metadata)
-
-    if config.scheduler_metric_split==dataset['split']:
-        algorithm.step_schedulers(
-            is_epoch=True,
-            metrics=results,
-            log_access=(not train))
-
-    # log after updating the scheduler in case it needs to access the internal logs
-    if general_logger: log_results(algorithm, dataset, general_logger, epoch, batch_idx)
-
-    results['epoch'] = epoch
-    dataset['eval_logger'].log(results)
-    if general_logger and dataset['verbose']:
-        general_logger.write('Epoch eval:\n')
-        general_logger.write(results_str)
-
-    return results, epoch_y_pred
-
-
-def train(algorithm, datasets, general_logger, config, epoch_offset, best_val_metric, train_split="train", val_split="val", rnd=None):
-    for epoch in range(epoch_offset, config.n_epochs):
-        general_logger.write('\nEpoch [%d]:\n' % epoch)
-
-<<<<<<< HEAD
-        epoch_fn = run_maml_epoch if config.algorithm == 'MAML' else run_epoch
-=======
-        epoch_fn = run_metalearning_epoch if config.algorithm in ['MAML', 'ANIL'] else run_epoch
->>>>>>> 592cf4e6
-
-        # First run training
-        epoch_fn(algorithm, datasets[train_split], general_logger, epoch, config, train=True)
-
-        # Then run val
-        if val_split is None: 
-            is_best = False # only save last
-            best_val_metric = None
-        else:
-            val_results, y_pred = epoch_fn(algorithm, datasets[val_split], general_logger, epoch, config, train=False)
-            curr_val_metric = val_results[config.val_metric]
-            general_logger.write(f'Validation {config.val_metric}: {curr_val_metric:.3f}\n')
-
-            if best_val_metric is None:
-                is_best = True
-            else:
-                if config.val_metric_decreasing:
-                    is_best = curr_val_metric < best_val_metric
-                else:
-                    is_best = curr_val_metric > best_val_metric
-            if is_best:
-                best_val_metric = curr_val_metric
-                general_logger.write(f'Epoch {epoch} has the best validation performance so far.\n')
-            save_pred_if_needed(y_pred, datasets[train_split], epoch, rnd, config, is_best)
-        save_model_if_needed(algorithm, datasets[train_split], epoch, rnd, config, is_best, best_val_metric)
-       
-        # Then run everything else
-        if config.evaluate_all_splits:
-            additional_splits = [split for split in datasets.keys() if split not in ['train','val']]
-        else:
-            additional_splits = config.eval_splits
-        if epoch % config.eval_additional_every == 0 or epoch+1 == config.n_epochs:
-            for split in additional_splits:
-                _, y_pred = epoch_fn(algorithm, datasets[split], general_logger, epoch, config, train=False)
-                save_pred_if_needed(y_pred, datasets[split], epoch, rnd, config, is_best)
-
-        general_logger.write('\n')
-
-
-def evaluate(algorithm, datasets, epoch, general_logger, config):
-    algorithm.eval()
-    for split, dataset in datasets.items():
-        if (not config.evaluate_all_splits) and (split not in config.eval_splits):
-            continue
-        epoch_y_true = []
-        epoch_y_pred = []
-        epoch_metadata = []
-        iterator = tqdm(dataset['loader']) if config.progress_bar else dataset['loader']
-        for batch in iterator:
-            batch_results = algorithm.evaluate(batch)
-            epoch_y_true.append(batch_results['y_true'].clone().detach())
-            y_pred = batch_results['y_pred'].clone().detach()
-            if config.process_outputs_function is not None:
-                y_pred = process_outputs_functions[config.process_outputs_function](y_pred)
-            epoch_y_pred.append(y_pred)
-            epoch_metadata.append(batch_results['metadata'].clone().detach())
-
-        results, results_str = dataset['dataset'].eval(
-            torch.cat(epoch_y_pred),
-            torch.cat(epoch_y_true),
-            torch.cat(epoch_metadata))
-
-        results['epoch'] = epoch
-        dataset['eval_logger'].log(results)
-        general_logger.write(f'Eval split {split} at epoch {epoch}:\n')
-        general_logger.write(results_str)
-
-        # Skip saving train preds, since the train loader generally shuffles the data
-        if split != 'train':
-            save_pred_if_needed(y_pred, dataset, epoch, config, is_best=False, force_save=True)
-
-<<<<<<< HEAD
-def sample_maml_task(K, grouper, support_set, batch_size, loader_kwargs, labeled_set=None):
-    """ 
-    Args: 
-        - K -- number of labeled shots for adaptation to generate per task
-        - grouper
-        - support_set -- the WILDSDataset to sample tasks (groups) from
-        - labeled_set -- (optional) restrict labeled values to come from this set
-    """
-    # Sample a task (a single group)
-    support_groups = grouper.metadata_to_group(support_set.metadata_array)
-    task = np.random.choice(support_groups.unique().numpy())
-
-    if labeled_set is None: labeled_set = support_set
-    labeled_groups = grouper.metadata_to_group(labeled_set.metadata_array)
-
-    adaptation_idx = np.random.choice(
-        np.arange(len(labeled_set))[labeled_groups == task],
-        K, 
-        replace=True
-    )
-    x, y, m = zip(*[labeled_set[i] for i in adaptation_idx])
-    adaptation_batch = (torch.stack(x), torch.stack(y), torch.stack(m))
-
-    task_support_set = WILDSSubset(
-        support_set.dataset,
-        list(set(support_set.indices[support_groups == task]) - set(adaptation_idx)),
-        support_set.transform
-    )
-    evaluation_loader = get_eval_loader(
-        loader='standard',
-        dataset=task_support_set,
-        batch_size=batch_size,
-        **loader_kwargs
-    )
-    return task, adaptation_batch, evaluation_loader
-
-=======
->>>>>>> 592cf4e6
-def log_results(algorithm, dataset, general_logger, epoch, batch_idx):
-    if algorithm.has_log:
-        log = algorithm.get_log()
-        log['epoch'] = epoch
-        log['batch'] = batch_idx
-        dataset['algo_logger'].log(log)
-        if dataset['verbose']:
-            general_logger.write(algorithm.get_pretty_log_str())
-        algorithm.reset_log()
-
-
-def save_pred_if_needed(y_pred, dataset, epoch, rnd, config, is_best, force_save=False):
-    round_str = f'round:{rnd}_' if config.active_learning else ''
-    if config.save_pred:
-        prefix = get_pred_prefix(dataset, config)
-        if force_save or (config.save_step is not None and (epoch + 1) % config.save_step == 0):
-            save_pred(y_pred, prefix + f'{round_str}epoch:{epoch}_pred.csv')
-        if config.save_last:
-            save_pred(y_pred, prefix + f'{round_str}epoch:last_pred.csv')
-        if config.save_best and is_best:
-            save_pred(y_pred, prefix + f'{round_str}epoch:best_pred.csv')
-
-
-def save_model_if_needed(algorithm, dataset, epoch, rnd, config, is_best, best_val_metric):
-    round_str = f'round:{rnd}_' if config.active_learning else ''
-    prefix = get_model_prefix(dataset, config)
-    if config.save_step is not None and (epoch + 1) % config.save_step == 0:
-        save_model(algorithm, epoch, best_val_metric, prefix + f'{round_str}epoch:{epoch}_model.pth')
-    if config.save_last:
-        save_model(algorithm, epoch, best_val_metric, prefix + f'{round_str}epoch:last_model.pth')
-    if config.save_best and is_best:
-        save_model(algorithm, epoch, best_val_metric, prefix + f'{round_str}epoch:best_model.pth')
+import os
+from tqdm import tqdm
+import torch
+from utils import save_model, save_pred, get_pred_prefix, get_model_prefix
+import torch.autograd.profiler as profiler
+from configs.supported import process_outputs_functions
+from algorithms.metalearning import sample_metalearning_task
+
+from wilds.common.data_loaders import get_train_loader, get_eval_loader
+from wilds.datasets.wilds_dataset import WILDSSubset
+
+def run_metalearning_epoch(algorithm, dataset, general_logger, epoch, config, train=False, labeled_set=None):
+    if general_logger and dataset['verbose']:
+        general_logger.write(f"\n{dataset['name']}:\n")
+
+    # meta-training on tasks
+    if train: 
+        algorithm.train()
+        for _ in range(config.metalearning_kwargs.get('meta_batch_size')):
+            task, adaptation_batch, evaluation_batch = sample_metalearning_task(
+                K=config.metalearning_k,
+                M=config.metalearning_kwargs.get('n_eval_examples'),
+                grouper=algorithm.grouper,
+                n_groups_task=config.metalearning_kwargs.get('n_groups_task'),
+                support_set=dataset['dataset'],
+                labeled_set=labeled_set
+            )
+            general_logger.write(f'Sampled task {task}\n')
+            algorithm.adapt_task(adaptation_batch, evaluation_batch)
+    
+    # finetune and then evaluate
+    adapt_data = labeled_set['loader'] if labeled_set else dataset['loader']
+    # need to convert adapt_data -> tensor
+    _, adaptation_batch, _ = sample_metalearning_task(
+        K=config.metalearning_k,
+        M=config.metalearning_kwargs.get('n_eval_examples'),
+        grouper=None,
+        n_groups_task=None,
+        support_set=dataset['dataset'],
+        labeled_set=labeled_set
+    )
+    _, adaptation_batch_groups = algorithm.grouper.metadata_to_group(adaptation_batch[2]).unique(return_counts=True)# TODO: remove
+    general_logger.write(f'Sampled for evaluation batch with groups {adaptation_batch_groups}\n') # TODO: remove
+
+    epoch_results = algorithm.evaluate(adaptation_batch, dataset['loader']) 
+    
+    epoch_y_pred = epoch_results['y_pred'].clone().detach()
+    if config.process_outputs_function is not None:
+        epoch_y_pred = process_outputs_functions[config.process_outputs_function](epoch_y_pred)
+    
+    results, results_str = dataset['dataset'].eval(
+        epoch_y_pred,
+        epoch_results['y_true'],
+        epoch_results['metadata']
+    )
+
+    if config.scheduler_metric_split==dataset['split']:
+        algorithm.step_schedulers(
+            is_epoch=True,
+            metrics=results,
+            log_access=False
+        )
+
+    # log after updating the scheduler in case it needs to access the internal logs
+    if general_logger: log_results(algorithm, dataset, general_logger, epoch, 0)
+    results['epoch'] = epoch
+    dataset['eval_logger'].log(results)
+    if general_logger and dataset['verbose']:
+        general_logger.write('Epoch eval:\n')
+        general_logger.write(results_str)
+    return results, epoch_y_pred
+    
+def run_epoch(algorithm, dataset, general_logger, epoch, config, train):
+    if general_logger and dataset['verbose']:
+        general_logger.write(f"\n{dataset['name']}:\n")
+
+    if train:
+        algorithm.train()
+    else:
+        algorithm.eval()
+
+    # Not preallocating memory is slower
+    # but makes it easier to handle different types of data loaders
+    # (which might not return exactly the same number of examples per epoch)
+    epoch_y_true = []
+    epoch_y_pred = []
+    epoch_metadata = []
+
+    # Using enumerate(iterator) can sometimes leak memory in some environments (!)
+    # so we manually increment batch_idx
+    batch_idx = 0
+    iterator = tqdm(dataset['loader']) if config.progress_bar else dataset['loader']
+
+    for batch in iterator:
+        if train:
+            batch_results = algorithm.update(batch)
+        else:
+            batch_results = algorithm.evaluate(batch)
+
+        # These tensors are already detached, but we need to clone them again
+        # Otherwise they don't get garbage collected properly in some versions
+        # The subsequent detach is just for safety
+        # (they should already be detached in batch_results)
+        epoch_y_true.append(batch_results['y_true'].clone().detach())
+        y_pred = batch_results['y_pred'].clone().detach()
+        if config.process_outputs_function is not None:
+            y_pred = process_outputs_functions[config.process_outputs_function](y_pred)
+        epoch_y_pred.append(y_pred)
+        epoch_metadata.append(batch_results['metadata'].clone().detach())
+
+        if general_logger and train and (batch_idx+1) % config.log_every==0:
+            log_results(algorithm, dataset, general_logger, epoch, batch_idx)
+
+        batch_idx += 1
+
+    epoch_y_pred = torch.cat(epoch_y_pred)
+    epoch_y_true = torch.cat(epoch_y_true)
+    epoch_metadata = torch.cat(epoch_metadata)
+    results, results_str = dataset['dataset'].eval(
+        epoch_y_pred,
+        epoch_y_true,
+        epoch_metadata)
+
+    if config.scheduler_metric_split==dataset['split']:
+        algorithm.step_schedulers(
+            is_epoch=True,
+            metrics=results,
+            log_access=(not train))
+
+    # log after updating the scheduler in case it needs to access the internal logs
+    if general_logger: log_results(algorithm, dataset, general_logger, epoch, batch_idx)
+
+    results['epoch'] = epoch
+    dataset['eval_logger'].log(results)
+    if general_logger and dataset['verbose']:
+        general_logger.write('Epoch eval:\n')
+        general_logger.write(results_str)
+
+    return results, epoch_y_pred
+
+
+def train(algorithm, datasets, general_logger, config, epoch_offset, best_val_metric, train_split="train", val_split="val", rnd=None):
+    for epoch in range(epoch_offset, config.n_epochs):
+        general_logger.write('\nEpoch [%d]:\n' % epoch)
+
+        epoch_fn = run_metalearning_epoch if config.algorithm in ['MAML', 'ANIL'] else run_epoch
+
+        # First run training
+        epoch_fn(algorithm, datasets[train_split], general_logger, epoch, config, train=True)
+
+        # Then run val
+        if val_split is None: 
+            is_best = False # only save last
+            best_val_metric = None
+        else:
+            val_results, y_pred = epoch_fn(algorithm, datasets[val_split], general_logger, epoch, config, train=False)
+            curr_val_metric = val_results[config.val_metric]
+            general_logger.write(f'Validation {config.val_metric}: {curr_val_metric:.3f}\n')
+
+            if best_val_metric is None:
+                is_best = True
+            else:
+                if config.val_metric_decreasing:
+                    is_best = curr_val_metric < best_val_metric
+                else:
+                    is_best = curr_val_metric > best_val_metric
+            if is_best:
+                best_val_metric = curr_val_metric
+                general_logger.write(f'Epoch {epoch} has the best validation performance so far.\n')
+            save_pred_if_needed(y_pred, datasets[train_split], epoch, rnd, config, is_best)
+        save_model_if_needed(algorithm, datasets[train_split], epoch, rnd, config, is_best, best_val_metric)
+       
+        # Then run everything else
+        if config.evaluate_all_splits:
+            additional_splits = [split for split in datasets.keys() if split not in ['train','val']]
+        else:
+            additional_splits = config.eval_splits
+        if epoch % config.eval_additional_every == 0 or epoch+1 == config.n_epochs:
+            for split in additional_splits:
+                _, y_pred = epoch_fn(algorithm, datasets[split], general_logger, epoch, config, train=False)
+                save_pred_if_needed(y_pred, datasets[split], epoch, rnd, config, is_best)
+
+        general_logger.write('\n')
+
+
+def evaluate(algorithm, datasets, epoch, general_logger, config):
+    algorithm.eval()
+    for split, dataset in datasets.items():
+        if (not config.evaluate_all_splits) and (split not in config.eval_splits):
+            continue
+        epoch_y_true = []
+        epoch_y_pred = []
+        epoch_metadata = []
+        iterator = tqdm(dataset['loader']) if config.progress_bar else dataset['loader']
+        for batch in iterator:
+            batch_results = algorithm.evaluate(batch)
+            epoch_y_true.append(batch_results['y_true'].clone().detach())
+            y_pred = batch_results['y_pred'].clone().detach()
+            if config.process_outputs_function is not None:
+                y_pred = process_outputs_functions[config.process_outputs_function](y_pred)
+            epoch_y_pred.append(y_pred)
+            epoch_metadata.append(batch_results['metadata'].clone().detach())
+
+        results, results_str = dataset['dataset'].eval(
+            torch.cat(epoch_y_pred),
+            torch.cat(epoch_y_true),
+            torch.cat(epoch_metadata))
+
+        results['epoch'] = epoch
+        dataset['eval_logger'].log(results)
+        general_logger.write(f'Eval split {split} at epoch {epoch}:\n')
+        general_logger.write(results_str)
+
+        # Skip saving train preds, since the train loader generally shuffles the data
+        if split != 'train':
+            save_pred_if_needed(y_pred, dataset, epoch, config, is_best=False, force_save=True)
+
+def log_results(algorithm, dataset, general_logger, epoch, batch_idx):
+    if algorithm.has_log:
+        log = algorithm.get_log()
+        log['epoch'] = epoch
+        log['batch'] = batch_idx
+        dataset['algo_logger'].log(log)
+        if dataset['verbose']:
+            general_logger.write(algorithm.get_pretty_log_str())
+        algorithm.reset_log()
+
+
+def save_pred_if_needed(y_pred, dataset, epoch, rnd, config, is_best, force_save=False):
+    round_str = f'round:{rnd}_' if config.active_learning else ''
+    if config.save_pred:
+        prefix = get_pred_prefix(dataset, config)
+        if force_save or (config.save_step is not None and (epoch + 1) % config.save_step == 0):
+            save_pred(y_pred, prefix + f'{round_str}epoch:{epoch}_pred.csv')
+        if config.save_last:
+            save_pred(y_pred, prefix + f'{round_str}epoch:last_pred.csv')
+        if config.save_best and is_best:
+            save_pred(y_pred, prefix + f'{round_str}epoch:best_pred.csv')
+
+
+def save_model_if_needed(algorithm, dataset, epoch, rnd, config, is_best, best_val_metric):
+    round_str = f'round:{rnd}_' if config.active_learning else ''
+    prefix = get_model_prefix(dataset, config)
+    if config.save_step is not None and (epoch + 1) % config.save_step == 0:
+        save_model(algorithm, epoch, best_val_metric, prefix + f'{round_str}epoch:{epoch}_model.pth')
+    if config.save_last:
+        save_model(algorithm, epoch, best_val_metric, prefix + f'{round_str}epoch:last_model.pth')
+    if config.save_best and is_best:
+        save_model(algorithm, epoch, best_val_metric, prefix + f'{round_str}epoch:best_model.pth')