--- conflicted
+++ resolved
@@ -1,332 +1,324 @@
-import os, csv
-import time
-import argparse
-import pandas as pd
-import torch
-import torch.nn as nn
-import torchvision
-import sys
-import re
-from collections import defaultdict
-
-# TODO: This is needed to test the WILDS package locally. Remove later -Tony
-sys.path.insert(1, os.path.join(sys.path[0], '..'))
-
-import wilds
-from wilds.common.grouper import CombinatorialGrouper
-
-from utils import set_seed, Logger, log_config, ParseKwargs, load, log_group_data, parse_bool, get_model_prefix, configure_split_dict
-from train import train, evaluate
-from algorithms.initializer import initialize_algorithm
-from active import run_active_learning, LabelManager
-from selection_fn import initialize_selection_function
-from few_shot import initialize_few_shot_algorithm
-from transforms import initialize_transform
-from configs.utils import populate_defaults
-import configs.supported as supported
-
-def main():
-    ''' set default hyperparams in default_hyperparams.py '''
-    parser = argparse.ArgumentParser()
-
-    # Required arguments
-    parser.add_argument('-d', '--dataset', choices=wilds.supported_datasets, required=True)
-    parser.add_argument('--algorithm', required=True, choices=supported.algorithms)
-    parser.add_argument('--root_dir', required=True,
-                        help='The directory where [dataset]/data can be found (or should be downloaded to, if it does not exist).')
-    parser.add_argument('--load_dir', default=None, type=str, help="Path to log dir of model to load and continue from")
-
-    # Dataset
-    parser.add_argument('--split_scheme', help='Identifies how the train/val/test split is constructed. Choices are dataset-specific.')
-    parser.add_argument('--dataset_kwargs', nargs='*', action=ParseKwargs, default={})
-    parser.add_argument('--download', default=False, type=parse_bool, const=True, nargs='?',
-                        help='If true, tries to downloads the dataset if it does not exist in root_dir.')
-    parser.add_argument('--frac', type=float, default=1.0,
-                        help='Convenience parameter that scales all dataset splits down to the specified fraction, for development purposes. Note that this also scales the test set down, so the reported numbers are not comparable with the full test set.')
-    parser.add_argument('--version', default=None, type=str)
-
-    # Loaders
-    parser.add_argument('--loader_kwargs', nargs='*', action=ParseKwargs, default={})
-    parser.add_argument('--train_loader', choices=['standard', 'group'])
-    parser.add_argument('--uniform_over_groups', type=parse_bool, const=True, nargs='?')
-    parser.add_argument('--distinct_groups', type=parse_bool, const=True, nargs='?')
-    parser.add_argument('--n_groups_per_batch', type=int)
-    parser.add_argument('--batch_size', type=int)
-    parser.add_argument('--eval_loader', choices=['standard'], default='standard')
-
-    # Active Learning
-    parser.add_argument('--active_learning', type=parse_bool, const=True, nargs='?')
-    parser.add_argument('--selection_function', choices=supported.selection_functions)
-    parser.add_argument('--selection_function_kwargs', nargs='*', action=ParseKwargs, default={}, help="keyword arguments for selection fn passed as key1=value1 key2=value2")
-    parser.add_argument('--n_rounds', type=int, default=1, help="number of times to repeat the selection-train cycle")
-    parser.add_argument('--selectby_fields', nargs='+', help="If set, acts like a grouper and n_shots are acquired per selection group (e.g. y x hospital selects K examples per y x hospital).")
-    parser.add_argument('--n_shots', type=int, help="number of shots (labels) to actively acquire each round")
-    parser.add_argument('--few_shot_algorithm', choices=supported.few_shot_algorithms)
-    parser.add_argument('--few_shot_kwargs', nargs='*', action=ParseKwargs, default={},
-        help='keyword arguments for few shot algorithm initialization passed as key1=value1 key2=value2')
-
-    # Model
-    parser.add_argument('--model', choices=supported.models)
-    parser.add_argument('--model_kwargs', nargs='*', action=ParseKwargs, default={},
-        help='keyword arguments for model initialization passed as key1=value1 key2=value2')
-
-    # Transforms
-    parser.add_argument('--train_transform', choices=supported.transforms)
-    parser.add_argument('--eval_transform', choices=supported.transforms)
-    parser.add_argument('--target_resolution', nargs='+', type=int, help='The input resolution that images will be resized to before being passed into the model. For example, use --target_resolution 224 224 for a standard ResNet.')
-    parser.add_argument('--resize_scale', type=float)
-    parser.add_argument('--max_token_length', type=int)
-
-    # Objective
-    parser.add_argument('--loss_function', choices = supported.losses)
-
-    # Algorithm
-    parser.add_argument('--groupby_fields', nargs='+')
-    parser.add_argument('--group_dro_step_size', type=float)
-    parser.add_argument('--coral_penalty_weight', type=float)
-    parser.add_argument('--irm_lambda', type=float)
-    parser.add_argument('--irm_penalty_anneal_iters', type=int)
-<<<<<<< HEAD
-    parser.add_argument('--maml_k', type=int)
-    parser.add_argument('--maml_meta_batch_size', type=int)
-    parser.add_argument('--maml_adapt_lr', type=float)
-    parser.add_argument('--maml_n_adapt_steps', type=int)
-    parser.add_argument('--maml_first_order', type=parse_bool, const=True, nargs='?')
-=======
-    parser.add_argument('--maml_first_order', type=parse_bool, const=True, nargs='?')
-    parser.add_argument('--metalearning_k', type=int)
-    parser.add_argument('--metalearning_adapt_lr', type=float)
-    parser.add_argument('--metalearning_kwargs', nargs='*', action=ParseKwargs, default={})
->>>>>>> 592cf4e6
-    parser.add_argument('--algo_log_metric')
-
-    # Model selection
-    parser.add_argument('--val_metric')
-    parser.add_argument('--val_metric_decreasing', type=parse_bool, const=True, nargs='?')
-
-    # Optimization
-    parser.add_argument('--n_epochs', type=int)
-    parser.add_argument('--optimizer', choices=supported.optimizers)
-    parser.add_argument('--lr', type=float)
-    parser.add_argument('--weight_decay', type=float)
-    parser.add_argument('--max_grad_norm', type=float)
-    parser.add_argument('--optimizer_kwargs', nargs='*', action=ParseKwargs, default={})
-
-    # Scheduler
-    parser.add_argument('--scheduler', choices=supported.schedulers)
-    parser.add_argument('--scheduler_kwargs', nargs='*', action=ParseKwargs, default={})
-    parser.add_argument('--scheduler_metric_split', choices=['train', 'val'], default='val')
-    parser.add_argument('--scheduler_metric_name')
-
-    # Evaluation
-    parser.add_argument('--process_outputs_function', choices = supported.process_outputs_functions)
-    parser.add_argument('--evaluate_all_splits', type=parse_bool, const=True, nargs='?', default=True)
-    parser.add_argument('--eval_splits', nargs='+', default=[])
-    parser.add_argument('--eval_only', type=parse_bool, const=True, nargs='?', default=False)
-    parser.add_argument('--eval_epoch', default=None, type=int, help='If eval_only is set, then eval_epoch allows you to specify evaluating at a particular epoch. By default, it evaluates the best epoch by validation performance.')
-    parser.add_argument('--eval_additional_every', default=1, type=int, help='Eval additional splits every _ epochs.')
-
-    # Misc
-    parser.add_argument('--device', type=int, default=0)
-    parser.add_argument('--seed', type=int, default=0)
-    parser.add_argument('--log_dir', default='./logs')
-    parser.add_argument('--log_every', default=50, type=int)
-    parser.add_argument('--save_step', type=int)
-    parser.add_argument('--save_best', type=parse_bool, const=True, nargs='?', default=True)
-    parser.add_argument('--save_last', type=parse_bool, const=True, nargs='?', default=True)
-    parser.add_argument('--save_pred', type=parse_bool, const=True, nargs='?', default=True)
-    parser.add_argument('--no_group_logging', type=parse_bool, const=True, nargs='?')
-    parser.add_argument('--use_wandb', type=parse_bool, const=True, nargs='?', default=False)
-    parser.add_argument('--progress_bar', type=parse_bool, const=True, nargs='?', default=False)
-    parser.add_argument('--resume', type=parse_bool, const=True, nargs='?', default=False)
-
-    config = parser.parse_args()
-    config = populate_defaults(config)
-
-    # set device
-    config.device = torch.device("cuda:" + str(config.device)) if torch.cuda.is_available() else torch.device("cpu")
-
-    ## Initialize logs
-    if os.path.exists(config.log_dir) and config.load_dir is None and config.resume:
-        config.resume=True
-        config.mode='a'
-    elif os.path.exists(config.log_dir) and config.load_dir == config.log_dir and config.resume:
-        config.resume=True
-        config.mode='a'
-    elif config.load_dir != config.log_dir and config.resume:
-        config.resume=True
-        config.mode='w'
-    elif os.path.exists(config.log_dir) and config.eval_only:
-        config.resume=False
-        config.mode='a'
-    else:
-        config.resume=False
-        config.mode='w'
-
-    if not os.path.exists(config.log_dir):
-        os.makedirs(config.log_dir)
-    logger = Logger(os.path.join(config.log_dir, 'log.txt'), config.mode)
-
-    # Record config
-    log_config(config, logger)
-
-    # Set random seed
-    set_seed(config.seed)
-
-    # Data
-    full_dataset = wilds.get_dataset(
-        dataset=config.dataset,
-        version=config.version,
-        root_dir=config.root_dir,
-        download=config.download,
-        split_scheme=config.split_scheme,
-        **config.dataset_kwargs)
-
-    # To implement data augmentation (i.e., have different transforms
-    # at training time vs. test time), modify these two lines:
-    train_transform = initialize_transform(
-        transform_name=config.train_transform,
-        config=config,
-        dataset=full_dataset)
-    eval_transform = initialize_transform(
-        transform_name=config.eval_transform,
-        config=config,
-        dataset=full_dataset)
-
-    train_grouper = CombinatorialGrouper(
-        dataset=full_dataset,
-        groupby_fields=config.groupby_fields)
-
-    datasets = defaultdict(dict)
-    for split in full_dataset.split_dict.keys():
-        if split=='train':
-            transform = train_transform
-            verbose = True
-        elif split == 'val':
-            transform = eval_transform
-            verbose = True
-        else:
-            transform = eval_transform
-            verbose = False
-
-        data = full_dataset.get_subset(
-            split,
-            frac=config.frac,
-            transform=transform)
-        
-        datasets[split] = configure_split_dict(
-            data=data,
-            split=split,
-            split_name=full_dataset.split_names[split],
-            train=(split=='train'),
-            verbose=verbose,
-            grouper=train_grouper,
-            config=config)
- 
-        if 'test' in split and config.active_learning:
-            datasets[split]['label_manager'] = LabelManager(datasets[split]['dataset'])
-
-    if config.use_wandb:
-        initialize_wandb(config)
-
-    # Logging dataset info
-    # Show class breakdown if feasible
-    if config.no_group_logging and full_dataset.is_classification and full_dataset.y_size==1 and full_dataset.n_classes <= 10:
-        log_grouper = CombinatorialGrouper(
-            dataset=full_dataset,
-            groupby_fields=['y'])
-    elif config.no_group_logging:
-        log_grouper = None
-    else:
-        log_grouper = train_grouper
-    log_group_data(datasets, log_grouper, logger)
-
-    ## Initialize algorithm
-    algorithm = initialize_algorithm(
-        config=config,
-        datasets=datasets,
-        train_grouper=train_grouper)
-
-    model_prefix = get_model_prefix(datasets['train'], config, load=(config.resume or config.active_learning))
-    if not config.eval_only:
-        ## Load saved results if resuming
-        ## If doing active learning, expects to load a model trained on source
-        resume_success = False
-        if config.resume:
-            save_path = model_prefix + 'epoch:last_model.pth'
-            if not os.path.exists(save_path):
-                epochs = [
-                    int(file.split('epoch:')[1].split('_')[0])
-                    for file in os.listdir(config.load_dir) if file.endswith('.pth')]
-                if len(epochs) > 0:
-                    latest_epoch = max(epochs)
-                    save_path = model_prefix + f'epoch:{latest_epoch}_model.pth'
-            try:
-                prev_epoch, best_val_metric = load(algorithm, save_path, config.device)
-                epoch_offset = prev_epoch + 1
-                logger.write(f'Resuming from epoch {epoch_offset} with best val metric {best_val_metric}')
-                resume_success = True
-            except FileNotFoundError:
-                pass
-        elif config.active_learning:
-            # hack: assuming that all models are trained on seed 0, make sure to load seed 0 model
-            save_path = re.sub("seed:.", "seed:0", model_prefix) + 'epoch:best_model.pth'
-            try:
-                best_epoch, best_val_metric = load(algorithm, save_path, config.device)
-                epoch_offset = 0
-                logger.write(f'Using model from epoch {best_epoch} with best val metric {best_val_metric}')
-                resume_success = True
-            except FileNotFoundError:
-                logger.write("Could not find that model. Starting from scratch.")
-                pass
-
-        if resume_success == False:
-            epoch_offset=0
-            best_val_metric=None
-
-        if config.active_learning:
-            few_shot_algorithm = initialize_few_shot_algorithm(config, algorithm)
-            select_grouper = CombinatorialGrouper(
-                dataset=full_dataset,
-                groupby_fields=config.selectby_fields)
-            selection_fn = initialize_selection_function(config, algorithm, few_shot_algorithm, select_grouper, algo_grouper=train_grouper)
-            run_active_learning(
-                selection_fn=selection_fn,
-                few_shot_algorithm=few_shot_algorithm,
-                datasets=datasets,
-                general_logger=logger,
-                grouper=train_grouper,
-                config=config,
-                full_dataset=full_dataset)
-        else: 
-            train(
-                algorithm=algorithm,
-                datasets=datasets,
-                general_logger=logger,
-                config=config,
-                epoch_offset=epoch_offset,
-                best_val_metric=best_val_metric)
-    else:
-        if config.eval_epoch is None:
-            eval_model_path = model_prefix + 'epoch:best_model.pth'
-        else:
-            eval_model_path = model_prefix +  f'epoch:{config.eval_epoch}_model.pth'
-        best_epoch, best_val_metric = load(algorithm, eval_model_path, config.device)
-        if config.eval_epoch is None:
-            epoch = best_epoch
-        else:
-            epoch = config.eval_epoch
-        evaluate(
-            algorithm=algorithm,
-            datasets=datasets,
-            epoch=epoch,
-            general_logger=logger,
-            config=config)
-
-    logger.close()
-    for split in datasets:
-        datasets[split]['eval_logger'].close()
-        datasets[split]['algo_logger'].close()
-
-if __name__=='__main__':
-    main()
+import os, csv
+import time
+import argparse
+import pandas as pd
+import torch
+import torch.nn as nn
+import torchvision
+import sys
+import re
+from collections import defaultdict
+
+# TODO: This is needed to test the WILDS package locally. Remove later -Tony
+sys.path.insert(1, os.path.join(sys.path[0], '..'))
+
+import wilds
+from wilds.common.grouper import CombinatorialGrouper
+
+from utils import set_seed, Logger, log_config, ParseKwargs, load, log_group_data, parse_bool, get_model_prefix, configure_split_dict
+from train import train, evaluate
+from algorithms.initializer import initialize_algorithm
+from active import run_active_learning, LabelManager
+from selection_fn import initialize_selection_function
+from few_shot import initialize_few_shot_algorithm
+from transforms import initialize_transform
+from configs.utils import populate_defaults
+import configs.supported as supported
+
+def main():
+    ''' set default hyperparams in default_hyperparams.py '''
+    parser = argparse.ArgumentParser()
+
+    # Required arguments
+    parser.add_argument('-d', '--dataset', choices=wilds.supported_datasets, required=True)
+    parser.add_argument('--algorithm', required=True, choices=supported.algorithms)
+    parser.add_argument('--root_dir', required=True,
+                        help='The directory where [dataset]/data can be found (or should be downloaded to, if it does not exist).')
+    parser.add_argument('--load_dir', default=None, type=str, help="Path to log dir of model to load and continue from")
+
+    # Dataset
+    parser.add_argument('--split_scheme', help='Identifies how the train/val/test split is constructed. Choices are dataset-specific.')
+    parser.add_argument('--dataset_kwargs', nargs='*', action=ParseKwargs, default={})
+    parser.add_argument('--download', default=False, type=parse_bool, const=True, nargs='?',
+                        help='If true, tries to downloads the dataset if it does not exist in root_dir.')
+    parser.add_argument('--frac', type=float, default=1.0,
+                        help='Convenience parameter that scales all dataset splits down to the specified fraction, for development purposes. Note that this also scales the test set down, so the reported numbers are not comparable with the full test set.')
+    parser.add_argument('--version', default=None, type=str)
+
+    # Loaders
+    parser.add_argument('--loader_kwargs', nargs='*', action=ParseKwargs, default={})
+    parser.add_argument('--train_loader', choices=['standard', 'group'])
+    parser.add_argument('--uniform_over_groups', type=parse_bool, const=True, nargs='?')
+    parser.add_argument('--distinct_groups', type=parse_bool, const=True, nargs='?')
+    parser.add_argument('--n_groups_per_batch', type=int)
+    parser.add_argument('--batch_size', type=int)
+    parser.add_argument('--eval_loader', choices=['standard'], default='standard')
+
+    # Active Learning
+    parser.add_argument('--active_learning', type=parse_bool, const=True, nargs='?')
+    parser.add_argument('--selection_function', choices=supported.selection_functions)
+    parser.add_argument('--selection_function_kwargs', nargs='*', action=ParseKwargs, default={}, help="keyword arguments for selection fn passed as key1=value1 key2=value2")
+    parser.add_argument('--n_rounds', type=int, default=1, help="number of times to repeat the selection-train cycle")
+    parser.add_argument('--selectby_fields', nargs='+', help="If set, acts like a grouper and n_shots are acquired per selection group (e.g. y x hospital selects K examples per y x hospital).")
+    parser.add_argument('--n_shots', type=int, help="number of shots (labels) to actively acquire each round")
+    parser.add_argument('--few_shot_algorithm', choices=supported.few_shot_algorithms)
+    parser.add_argument('--few_shot_kwargs', nargs='*', action=ParseKwargs, default={},
+        help='keyword arguments for few shot algorithm initialization passed as key1=value1 key2=value2')
+
+    # Model
+    parser.add_argument('--model', choices=supported.models)
+    parser.add_argument('--model_kwargs', nargs='*', action=ParseKwargs, default={},
+        help='keyword arguments for model initialization passed as key1=value1 key2=value2')
+
+    # Transforms
+    parser.add_argument('--train_transform', choices=supported.transforms)
+    parser.add_argument('--eval_transform', choices=supported.transforms)
+    parser.add_argument('--target_resolution', nargs='+', type=int, help='The input resolution that images will be resized to before being passed into the model. For example, use --target_resolution 224 224 for a standard ResNet.')
+    parser.add_argument('--resize_scale', type=float)
+    parser.add_argument('--max_token_length', type=int)
+
+    # Objective
+    parser.add_argument('--loss_function', choices = supported.losses)
+
+    # Algorithm
+    parser.add_argument('--groupby_fields', nargs='+')
+    parser.add_argument('--group_dro_step_size', type=float)
+    parser.add_argument('--coral_penalty_weight', type=float)
+    parser.add_argument('--irm_lambda', type=float)
+    parser.add_argument('--irm_penalty_anneal_iters', type=int)
+    parser.add_argument('--maml_first_order', type=parse_bool, const=True, nargs='?')
+    parser.add_argument('--metalearning_k', type=int)
+    parser.add_argument('--metalearning_adapt_lr', type=float)
+    parser.add_argument('--metalearning_kwargs', nargs='*', action=ParseKwargs, default={})
+    parser.add_argument('--algo_log_metric')
+
+    # Model selection
+    parser.add_argument('--val_metric')
+    parser.add_argument('--val_metric_decreasing', type=parse_bool, const=True, nargs='?')
+
+    # Optimization
+    parser.add_argument('--n_epochs', type=int)
+    parser.add_argument('--optimizer', choices=supported.optimizers)
+    parser.add_argument('--lr', type=float)
+    parser.add_argument('--weight_decay', type=float)
+    parser.add_argument('--max_grad_norm', type=float)
+    parser.add_argument('--optimizer_kwargs', nargs='*', action=ParseKwargs, default={})
+
+    # Scheduler
+    parser.add_argument('--scheduler', choices=supported.schedulers)
+    parser.add_argument('--scheduler_kwargs', nargs='*', action=ParseKwargs, default={})
+    parser.add_argument('--scheduler_metric_split', choices=['train', 'val'], default='val')
+    parser.add_argument('--scheduler_metric_name')
+
+    # Evaluation
+    parser.add_argument('--process_outputs_function', choices = supported.process_outputs_functions)
+    parser.add_argument('--evaluate_all_splits', type=parse_bool, const=True, nargs='?', default=True)
+    parser.add_argument('--eval_splits', nargs='+', default=[])
+    parser.add_argument('--eval_only', type=parse_bool, const=True, nargs='?', default=False)
+    parser.add_argument('--eval_epoch', default=None, type=int, help='If eval_only is set, then eval_epoch allows you to specify evaluating at a particular epoch. By default, it evaluates the best epoch by validation performance.')
+    parser.add_argument('--eval_additional_every', default=1, type=int, help='Eval additional splits every _ epochs.')
+
+    # Misc
+    parser.add_argument('--device', type=int, default=0)
+    parser.add_argument('--seed', type=int, default=0)
+    parser.add_argument('--log_dir', default='./logs')
+    parser.add_argument('--log_every', default=50, type=int)
+    parser.add_argument('--save_step', type=int)
+    parser.add_argument('--save_best', type=parse_bool, const=True, nargs='?', default=True)
+    parser.add_argument('--save_last', type=parse_bool, const=True, nargs='?', default=True)
+    parser.add_argument('--save_pred', type=parse_bool, const=True, nargs='?', default=True)
+    parser.add_argument('--no_group_logging', type=parse_bool, const=True, nargs='?')
+    parser.add_argument('--use_wandb', type=parse_bool, const=True, nargs='?', default=False)
+    parser.add_argument('--progress_bar', type=parse_bool, const=True, nargs='?', default=False)
+    parser.add_argument('--resume', type=parse_bool, const=True, nargs='?', default=False)
+
+    config = parser.parse_args()
+    config = populate_defaults(config)
+
+    # set device
+    config.device = torch.device("cuda:" + str(config.device)) if torch.cuda.is_available() else torch.device("cpu")
+
+    ## Initialize logs
+    if os.path.exists(config.log_dir) and config.load_dir is None and config.resume:
+        config.resume=True
+        config.mode='a'
+    elif os.path.exists(config.log_dir) and config.load_dir == config.log_dir and config.resume:
+        config.resume=True
+        config.mode='a'
+    elif config.load_dir != config.log_dir and config.resume:
+        config.resume=True
+        config.mode='w'
+    elif os.path.exists(config.log_dir) and config.eval_only:
+        config.resume=False
+        config.mode='a'
+    else:
+        config.resume=False
+        config.mode='w'
+
+    if not os.path.exists(config.log_dir):
+        os.makedirs(config.log_dir)
+    logger = Logger(os.path.join(config.log_dir, 'log.txt'), config.mode)
+
+    # Record config
+    log_config(config, logger)
+
+    # Set random seed
+    set_seed(config.seed)
+
+    # Data
+    full_dataset = wilds.get_dataset(
+        dataset=config.dataset,
+        version=config.version,
+        root_dir=config.root_dir,
+        download=config.download,
+        split_scheme=config.split_scheme,
+        **config.dataset_kwargs)
+
+    # To implement data augmentation (i.e., have different transforms
+    # at training time vs. test time), modify these two lines:
+    train_transform = initialize_transform(
+        transform_name=config.train_transform,
+        config=config,
+        dataset=full_dataset)
+    eval_transform = initialize_transform(
+        transform_name=config.eval_transform,
+        config=config,
+        dataset=full_dataset)
+
+    train_grouper = CombinatorialGrouper(
+        dataset=full_dataset,
+        groupby_fields=config.groupby_fields)
+
+    datasets = defaultdict(dict)
+    for split in full_dataset.split_dict.keys():
+        if split=='train':
+            transform = train_transform
+            verbose = True
+        elif split == 'val':
+            transform = eval_transform
+            verbose = True
+        else:
+            transform = eval_transform
+            verbose = False
+
+        data = full_dataset.get_subset(
+            split,
+            frac=config.frac,
+            transform=transform)
+        
+        datasets[split] = configure_split_dict(
+            data=data,
+            split=split,
+            split_name=full_dataset.split_names[split],
+            train=(split=='train'),
+            verbose=verbose,
+            grouper=train_grouper,
+            config=config)
+ 
+        if 'test' in split and config.active_learning:
+            datasets[split]['label_manager'] = LabelManager(datasets[split]['dataset'])
+
+    if config.use_wandb:
+        initialize_wandb(config)
+
+    # Logging dataset info
+    # Show class breakdown if feasible
+    if config.no_group_logging and full_dataset.is_classification and full_dataset.y_size==1 and full_dataset.n_classes <= 10:
+        log_grouper = CombinatorialGrouper(
+            dataset=full_dataset,
+            groupby_fields=['y'])
+    elif config.no_group_logging:
+        log_grouper = None
+    else:
+        log_grouper = train_grouper
+    log_group_data(datasets, log_grouper, logger)
+
+    ## Initialize algorithm
+    algorithm = initialize_algorithm(
+        config=config,
+        datasets=datasets,
+        train_grouper=train_grouper)
+
+    model_prefix = get_model_prefix(datasets['train'], config, load=(config.resume or config.active_learning))
+    if not config.eval_only:
+        ## Load saved results if resuming
+        ## If doing active learning, expects to load a model trained on source
+        resume_success = False
+        if config.resume:
+            save_path = model_prefix + 'epoch:last_model.pth'
+            if not os.path.exists(save_path):
+                epochs = [
+                    int(file.split('epoch:')[1].split('_')[0])
+                    for file in os.listdir(config.load_dir) if file.endswith('.pth')]
+                if len(epochs) > 0:
+                    latest_epoch = max(epochs)
+                    save_path = model_prefix + f'epoch:{latest_epoch}_model.pth'
+            try:
+                prev_epoch, best_val_metric = load(algorithm, save_path, config.device)
+                epoch_offset = prev_epoch + 1
+                logger.write(f'Resuming from epoch {epoch_offset} with best val metric {best_val_metric}')
+                resume_success = True
+            except FileNotFoundError:
+                pass
+        elif config.active_learning:
+            # hack: assuming that all models are trained on seed 0, make sure to load seed 0 model
+            save_path = re.sub("seed:.", "seed:0", model_prefix) + 'epoch:best_model.pth'
+            try:
+                best_epoch, best_val_metric = load(algorithm, save_path, config.device)
+                epoch_offset = 0
+                logger.write(f'Using model from epoch {best_epoch} with best val metric {best_val_metric}')
+                resume_success = True
+            except FileNotFoundError:
+                logger.write("Could not find that model. Starting from scratch.")
+                pass
+
+        if resume_success == False:
+            epoch_offset=0
+            best_val_metric=None
+
+        if config.active_learning:
+            few_shot_algorithm = initialize_few_shot_algorithm(config, algorithm)
+            select_grouper = CombinatorialGrouper(
+                dataset=full_dataset,
+                groupby_fields=config.selectby_fields)
+            selection_fn = initialize_selection_function(config, algorithm, few_shot_algorithm, select_grouper, algo_grouper=train_grouper)
+            run_active_learning(
+                selection_fn=selection_fn,
+                few_shot_algorithm=few_shot_algorithm,
+                datasets=datasets,
+                general_logger=logger,
+                grouper=train_grouper,
+                config=config,
+                full_dataset=full_dataset)
+        else: 
+            train(
+                algorithm=algorithm,
+                datasets=datasets,
+                general_logger=logger,
+                config=config,
+                epoch_offset=epoch_offset,
+                best_val_metric=best_val_metric)
+    else:
+        if config.eval_epoch is None:
+            eval_model_path = model_prefix + 'epoch:best_model.pth'
+        else:
+            eval_model_path = model_prefix +  f'epoch:{config.eval_epoch}_model.pth'
+        best_epoch, best_val_metric = load(algorithm, eval_model_path, config.device)
+        if config.eval_epoch is None:
+            epoch = best_epoch
+        else:
+            epoch = config.eval_epoch
+        evaluate(
+            algorithm=algorithm,
+            datasets=datasets,
+            epoch=epoch,
+            general_logger=logger,
+            config=config)
+
+    logger.close()
+    for split in datasets:
+        datasets[split]['eval_logger'].close()
+        datasets[split]['algo_logger'].close()
+
+if __name__=='__main__':
+    main()