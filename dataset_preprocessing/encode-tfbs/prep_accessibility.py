# Adapted from https://github.com/GuanLab/Leopard/blob/master/data/quantile_normalize_bigwig.py

import argparse, time
import numpy as np
import pyBigWig

# Human chromosomes in hg19
chrom_sizes = {'chr1': 249250621, 'chr10': 135534747, 'chr11': 135006516, 'chr12': 133851895, 'chr13': 115169878, 'chr14': 107349540, 'chr15': 102531392, 'chr16': 90354753, 'chr17': 81195210, 'chr18': 78077248, 'chr19': 59128983, 'chr2': 243199373, 'chr20': 63025520, 'chr21': 48129895, 'chr22': 51304566, 'chr3': 198022430, 'chr4': 191154276, 'chr5': 180915260, 'chr6': 171115067, 'chr7': 159138663, 'chr8': 146364022, 'chr9': 141213431, 'chrX': 155270560}


def qn_sample_to_array(
<<<<<<< HEAD
    input_celltypes,
    subsampling_ratio=1000,
=======
    input_celltypes, 
    input_chroms=None, 
    subsampling_ratio=1000, 
>>>>>>> 15b4ef74
    data_pfx = '/users/abalsubr/wilds/examples/data/encode-tfbs_v1.0/'
):
    itime = time.time()
    if input_chroms is None:
        input_chroms = chrom_sizes.keys()
    qn_chrom_sizes = { k: chrom_sizes[k] for k in input_chroms }
    # chromosome-specific subsampling seeds
    chr_to_seed = {}
    i = 0
    for the_chr in qn_chrom_sizes:
        chr_to_seed[the_chr] = i
        i += 1

    # subsampling; multiple replicates are added
    sample_len = np.ceil(np.array(list(qn_chrom_sizes.values()))/subsampling_ratio).astype(int)
    sample = np.zeros(sum(sample_len))
    start = 0
    j = 0
    for the_chr in qn_chrom_sizes:
        np.random.seed(chr_to_seed[the_chr])
        for ct in input_celltypes:
            path = data_pfx + 'DNASE.{}.fc.signal.bigwig'.format(ct)
            bw = pyBigWig.open(path)
            signal = np.nan_to_num(np.array(bw.values(the_chr, 0, qn_chrom_sizes[the_chr])))
            index = np.random.randint(0, len(signal), sample_len[j])
            sample[start:(start+sample_len[j])] += (1.0/len(input_celltypes))*signal[index]
        start += sample_len[j]
        j += 1
        print(the_chr, ct, time.time() - itime)

    if np.any(np.isnan(sample)):
        print('wtf! sample contains nan!')
    sample.sort()
    np.save(data_pfx + "qn.{}.npy".format('.'.join(input_celltypes)), sample)


# quantile normalization via numpy inter/extra-polation
def anchor(input_data, sample, ref): # input 1d array
    sample.sort()
    ref.sort()
    # 0. create the mapping function
    index = np.array(np.where(np.diff(sample) != 0)) + 1
    index = index.flatten()
    x = np.concatenate((np.zeros(1), sample[index])) # domain
    y = np.zeros(len(x)) # codomain
    for i in np.arange(0,len(index)-1, 1):
        start = index[i]
        end = index[i+1]
        y[i+1] = np.mean(ref[start:end])
    i += 1
    start = index[i]
    end = len(ref)
    y[i+1] = np.mean(ref[start:end])
    # 1. interpolate
    output = np.interp(input_data, x, y)
    # 2. extrapolate
    degree = 1 # degree of the fitting polynomial
    num = 10 # number of positions for extrapolate
    f1 = np.poly1d(np.polyfit(sample[-num:],ref[-num:],degree))
#    f2=np.poly1d(np.polyfit(sample[:num],ref[:num],degree))
    output[input_data > sample[-1]] = f1(input_data[input_data > sample[-1]])
#    output[input_data<sample[0]]=f2(input_data[input_data<sample[0]])
    return output


def wrap_anchor(
    signal,
    sample,
    ref
):
    ## 1.format as bigwig first
    x = signal
    z = np.concatenate(([0],x,[0])) # pad two zeroes
    # find boundary
    starts = np.where(np.diff(z) != 0)[0]
    ends = starts[1:]
    starts = starts[:-1]
    vals = x[starts]
    if starts[0] != 0:
        ends = np.concatenate(([starts[0]],ends))
        starts = np.concatenate(([0],starts))
        vals = np.concatenate(([0],vals))
    if ends[-1] != len(signal):
        starts = np.concatenate((starts,[ends[-1]]))
        ends = np.concatenate((ends,[len(signal)]))
        vals = np.concatenate((vals,[0]))

    ## 2.then quantile normalization
    vals_anchored = anchor(vals, sample, ref)
    return vals_anchored, starts, ends


def dnase_normalize(
<<<<<<< HEAD
    input_bw_celltype,
    sample_celltype,
    ref_celltypes,
=======
    input_bw_celltype, 
    ref_celltypes, 
    out_fname = 'norm', 
>>>>>>> 15b4ef74
    data_pfx = '/users/abalsubr/wilds/examples/data/encode-tfbs_v1.0/'
):
    itime = time.time()
    sample = np.load(data_pfx + "qn.{}.npy".format(input_bw_celltype))
    ref = np.zeros(len(sample))
    for ct in ref_celltypes:
        ref += (1.0/len(ref_celltypes))*np.load(data_pfx + "qn.{}.npy".format(ct))

    chromsizes_list = [(k, v) for k, v in chrom_sizes.items()]
    bw_output = pyBigWig.open(data_pfx + 'DNase.{}.{}.bigwig'.format(
        input_bw_celltype, out_fname), 'w')
    bw_output.addHeader(chromsizes_list)
    # bw_output.addHeader(list(zip(chr_all , num_bp)), maxZooms=0) # zip two turples

    for the_chr in chrom_sizes:
        signal = np.zeros(chrom_sizes[the_chr])
        bw = pyBigWig.open(data_pfx + 'DNASE.{}.fc.signal.bigwig'.format(input_bw_celltype))
        signal += np.nan_to_num(np.array(bw.values(the_chr, 0, chrom_sizes[the_chr])))
        bw.close()
        vals_anchored, starts, ends = wrap_anchor(signal, sample, ref)
        # write normalized dnase file.
        chroms = np.array([the_chr] * len(vals_anchored))
        bw_output.addEntries(chroms, starts, ends=ends, values=vals_anchored)
        print(input_bw_celltype, the_chr, time.time() - itime)

    bw_output.close()

def generate_accessibility_archives(input_dir='dnase_bigwigs', output_dir='codalab_archive'):
    dnases = {}
    celltypes = ['A549', 'GM12878', 'H1-hESC', 'HCT116', 'HeLa-S3', 'HepG2', 'K562']

    for ctype in celltypes:
        itime = time.time()
        bw = pyBigWig.open("{}/DNASE.{}.fc.signal.bigwig".format(input_dir, ctype))
        chromsizes = bw.chroms()
        dn_dict = {}
        for chrom in chromsizes: #chr_IDs:
            x = bw.values(chrom, 0, chromsizes[chrom], numpy=True)
            # half-precision makes things significantly smaller (less time to load)
            dn_dict[chrom] = np.nan_to_num(x).astype(np.float16)
            print("{}, {}. Time: {}".format(ctype, chrom, time.time() - itime))
        dnases[ctype] = dn_dict

    for ctype in dnases:
        itime = time.time()
        dn_dict = dnases[ctype]

        # Save as npz archive
        np.savez_compressed('{}/{}_dnase'.format(output_dir, ctype), **dn_dict)
        print("Saving npz archive for celltype {}. Time: {}".format(ctype, time.time() - itime))


if __name__ == '__main__':
<<<<<<< HEAD
<<<<<<< HEAD
    parser = argparse.ArgumentParser()
    parser.add_argument('--input_dir', required=True)
    parser.add_argument('--output_dir', required=True)
    args = parser.parse_args()

    generate_accessibility_archives(
        input_dir=args.input_dir,
        output_dir=args.output_dir)
=======
=======
    train_chroms = ['chr3', 'chr4', 'chr5', 'chr6', 'chr7', 'chr10', 'chr12', 'chr13', 'chr14', 'chr15', 'chr16', 'chr17', 'chr18', 'chr19', 'chr20', 'chr22', 'chrX']
>>>>>>> 15b4ef74
    ch_train_celltypes = ['H1-hESC', 'HCT116', 'HeLa-S3', 'K562', 'A549', 'GM12878']
    ch_val_celltype = ['HepG2']
    ch_test_celltype = ['liver']
    ref_celltypes = ch_train_celltypes
    all_celltypes = ch_train_celltypes + ch_val_celltype + ch_test_celltype
    for ct in all_celltypes:
        qn_sample_to_array([ct], input_chroms=train_chroms)
    
    # Create normalized bigwigs for OOD validation split.
    for ct in all_celltypes:
<<<<<<< HEAD
        dnase_normalize(ct, ct, ref_celltypes)
#     parser = argparse.ArgumentParser()
#     parser.add_argument('--input_dir', required=True)
#     parser.add_argument('--output_dir', required=True)
#     args = parser.parse_args()

    # generate_accessibility_archives(input_dir=args.input_dir, output_dir=args.output_dir)
>>>>>>> 5770ce234a89ec14c87a387b16423d76a5019693
=======
        dnase_normalize(ct, ref_celltypes)
    # Create normalized bigwig for ID validation split.
    for ct in ch_test_celltype:
        dnase_normalize(ct, ch_test_celltype, out_fname = 'norm_id')
>>>>>>> 15b4ef74
<|MERGE_RESOLUTION|>--- conflicted
+++ resolved
@@ -9,14 +9,9 @@
 
 
 def qn_sample_to_array(
-<<<<<<< HEAD
     input_celltypes,
+    input_chroms=None,
     subsampling_ratio=1000,
-=======
-    input_celltypes, 
-    input_chroms=None, 
-    subsampling_ratio=1000, 
->>>>>>> 15b4ef74
     data_pfx = '/users/abalsubr/wilds/examples/data/encode-tfbs_v1.0/'
 ):
     itime = time.time()
@@ -110,15 +105,9 @@
 
 
 def dnase_normalize(
-<<<<<<< HEAD
     input_bw_celltype,
-    sample_celltype,
     ref_celltypes,
-=======
-    input_bw_celltype, 
-    ref_celltypes, 
-    out_fname = 'norm', 
->>>>>>> 15b4ef74
+    out_fname = 'norm',
     data_pfx = '/users/abalsubr/wilds/examples/data/encode-tfbs_v1.0/'
 ):
     itime = time.time()
@@ -172,20 +161,7 @@
 
 
 if __name__ == '__main__':
-<<<<<<< HEAD
-<<<<<<< HEAD
-    parser = argparse.ArgumentParser()
-    parser.add_argument('--input_dir', required=True)
-    parser.add_argument('--output_dir', required=True)
-    args = parser.parse_args()
-
-    generate_accessibility_archives(
-        input_dir=args.input_dir,
-        output_dir=args.output_dir)
-=======
-=======
     train_chroms = ['chr3', 'chr4', 'chr5', 'chr6', 'chr7', 'chr10', 'chr12', 'chr13', 'chr14', 'chr15', 'chr16', 'chr17', 'chr18', 'chr19', 'chr20', 'chr22', 'chrX']
->>>>>>> 15b4ef74
     ch_train_celltypes = ['H1-hESC', 'HCT116', 'HeLa-S3', 'K562', 'A549', 'GM12878']
     ch_val_celltype = ['HepG2']
     ch_test_celltype = ['liver']
@@ -193,21 +169,10 @@
     all_celltypes = ch_train_celltypes + ch_val_celltype + ch_test_celltype
     for ct in all_celltypes:
         qn_sample_to_array([ct], input_chroms=train_chroms)
-    
+
     # Create normalized bigwigs for OOD validation split.
     for ct in all_celltypes:
-<<<<<<< HEAD
-        dnase_normalize(ct, ct, ref_celltypes)
-#     parser = argparse.ArgumentParser()
-#     parser.add_argument('--input_dir', required=True)
-#     parser.add_argument('--output_dir', required=True)
-#     args = parser.parse_args()
-
-    # generate_accessibility_archives(input_dir=args.input_dir, output_dir=args.output_dir)
->>>>>>> 5770ce234a89ec14c87a387b16423d76a5019693
-=======
         dnase_normalize(ct, ref_celltypes)
     # Create normalized bigwig for ID validation split.
     for ct in ch_test_celltype:
-        dnase_normalize(ct, ch_test_celltype, out_fname = 'norm_id')
->>>>>>> 15b4ef74
+        dnase_normalize(ct, ch_test_celltype, out_fname = 'norm_id')